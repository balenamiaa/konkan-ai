"""Rule utilities and constants for Konkan."""

from __future__ import annotations

from dataclasses import dataclass
from enum import Enum
<<<<<<< HEAD
from typing import TYPE_CHECKING, Any, Callable, Final, Iterable, Sequence, cast

from . import encoding, melds

SET_KIND = 0
RUN_KIND = 1

if TYPE_CHECKING:
    from .state import KonkanConfig, KonkanState, PlayerPublic, PlayerState, PublicState
=======
from typing import TYPE_CHECKING, Callable, Final, Sequence

from ._compat import np
from . import melds

if TYPE_CHECKING:
    from .state import KonkanState, PlayerPublic

__all__ = [
    "TurnPhase",
    "Thresholds",
    "DealPattern",
    "DEFAULT_THRESHOLDS",
    "DEFAULT_DEAL_PATTERN",
    "effective_threshold",
    "someone_is_down",
    "can_draw_from_trash",
    "requires_opening_discard",
    "can_finish_via_sarf",
]
>>>>>>> 2210b17e

__all__ = [
    "TurnPhase",
    "Thresholds",
    "DealPattern",
    "DEFAULT_THRESHOLDS",
    "DEFAULT_DEAL_PATTERN",
    "IllegalDraw",
    "IllegalTrash",
    "LayDownResult",
    "effective_threshold",
    "someone_is_down",
    "can_draw_from_trash",
    "requires_opening_discard",
    "can_finish_via_sarf",
    "can_player_come_down",
    "lay_down",
    "draw_from_stock",
    "draw_from_trash",
    "trash_card",
]

<<<<<<< HEAD

class TurnPhase(str, Enum):
    """High-level turn phases used by the rules engine."""

    DRAW = "draw"
    PLAY = "play"
    DISCARD = "discard"
=======
class TurnPhase(str, Enum):
    """High-level turn phases used by the rules engine."""

    DRAW = "draw"
    PLAY = "play"
    DISCARD = "discard"

>>>>>>> 2210b17e

@dataclass(frozen=True, slots=True)
class Thresholds:
    """Threshold values that regulate coming down to the table."""

<<<<<<< HEAD
@dataclass(frozen=True, slots=True)
class Thresholds:
    """Threshold values that regulate coming down to the table."""

    base: int = 81

    def next_for(self, highest_table_points: int) -> int:
        """Return the next required threshold given current table state."""
=======
    base: int = 81

    def next_for(self, highest_table_points: int) -> int:
        """Return the next required threshold given current table state."""

        if highest_table_points <= 0:
            return self.base
        return highest_table_points + 1
>>>>>>> 2210b17e

        if highest_table_points <= 0:
            return self.base
        return highest_table_points + 1

<<<<<<< HEAD

@dataclass(frozen=True, slots=True)
class DealPattern:
    """Initial hand sizes for the opening deal."""

    first_player_cards: int = 15
    other_player_cards: int = 14

    def hand_size_for(self, player_index: int) -> int:
        """Return the number of cards dealt to the given player index."""

        return self.first_player_cards if player_index == 0 else self.other_player_cards
=======
@dataclass(frozen=True, slots=True)
class DealPattern:
    """Initial hand sizes for the opening deal."""

    first_player_cards: int = 15
    other_player_cards: int = 14

    def hand_size_for(self, player_index: int) -> int:
        """Return the number of cards dealt to the given player index."""

        return self.first_player_cards if player_index == 0 else self.other_player_cards

>>>>>>> 2210b17e

DEFAULT_THRESHOLDS: Final[Thresholds] = Thresholds()
DEFAULT_DEAL_PATTERN: Final[DealPattern] = DealPattern()

<<<<<<< HEAD
DEFAULT_THRESHOLDS: Final[Thresholds] = Thresholds()
DEFAULT_DEAL_PATTERN: Final[DealPattern] = DealPattern()


class IllegalDraw(RuntimeError):
    """Raised when a player attempts to draw illegally."""


class IllegalTrash(RuntimeError):
    """Raised when a player attempts to trash illegally."""


@dataclass(slots=True)
class LayDownResult:
    """Result structure returned after a successful lay-down."""

    used_mask: int
    deadwood_mask: int


def someone_is_down(public: Sequence["PlayerPublic"]) -> bool:
    """Return ``True`` when at least one player has already come down."""

    return any(player.came_down for player in public)


def effective_threshold(
    public: Sequence["PlayerPublic"],
    highest_table_points: int,
    thresholds: Thresholds = DEFAULT_THRESHOLDS,
) -> int:
    """Compute the active points threshold for coming down."""

    if someone_is_down(public):
        return thresholds.next_for(highest_table_points)
    return thresholds.base


def _mask_with_card(mask_hi: int, mask_lo: int, card_identifier: int) -> tuple[int, int]:
    """Return masks updated to include ``card_identifier``."""

    if card_identifier < 64:
        mask_lo |= 1 << card_identifier
    else:
        mask_hi |= 1 << (card_identifier - 64)
    return mask_hi, mask_lo


def _can_draw_from_trash_kwargs(
    *,
    trash: Sequence[int],
    hand_mask: tuple[int, int],
    player_public: "PlayerPublic",
    public_state: Sequence["PlayerPublic"],
    highest_table_points: int,
    thresholds: Thresholds = DEFAULT_THRESHOLDS,
    cover_to_threshold: Callable[
        [int, int, int], melds.CoverResultProtocol
    ] = melds.best_cover_to_threshold,
) -> bool:
    """Determine whether the player may take the top trash card this turn."""

    if not trash:
        return False
    if player_public.came_down:
        return True

    threshold = effective_threshold(public_state, highest_table_points, thresholds)
    mask_hi, mask_lo = hand_mask
    updated_hi, updated_lo = _mask_with_card(mask_hi, mask_lo, trash[-1])
    cover = cover_to_threshold(updated_hi, updated_lo, threshold)
    return cover.total_points >= threshold


def requires_opening_discard(state: "KonkanState") -> bool:
    """Return ``True`` if the opening player must still make their forced discard."""

    return (
        state.turn_index == 0
        and state.player_to_act == 0
        and not state.first_player_has_discarded
        and state.phase == TurnPhase.DISCARD
    )


def can_finish_via_sarf(hand_card_count: int, player_public: "PlayerPublic") -> bool:
    """Return whether the player may legally finish the round via sarf-only play."""

    return player_public.came_down and hand_card_count <= 2


def _resolve_runtime_components(
    state: "KonkanState",
) -> tuple["KonkanConfig", Sequence["PlayerState"], "PublicState"]:
    """Return configuration, players, and public state for high-level helpers."""

    from . import state as state_module

    config = state.config
    if config is None:
        raise ValueError("KonkanState is missing configuration; use deal_new_game")
    if not state.players:
        raise ValueError("KonkanState is missing player data")
    public = state.public
    if not isinstance(public, state_module.PublicState):
        raise ValueError("KonkanState public state is not initialised for high-level play")
    if config.num_players != len(state.players):
        raise ValueError("configuration player count does not match player state list")
    return config, state.players, public


def can_draw_from_trash(*args, **kwargs) -> bool:
    """Determine whether a trash draw is legal.

    Maintains backwards compatibility with the keyword-oriented helper used in
    lower-level tests while also supporting the high-level ``KonkanState`` form.
    """

    if not args:
        return _can_draw_from_trash_kwargs(**kwargs)
    if len(args) != 2 or kwargs:
        raise TypeError("expected state and player index arguments")

    state, player_index = args
    from . import state as state_module

    if not isinstance(state, state_module.KonkanState):
        raise TypeError("first argument must be a KonkanState instance")

    try:
        config, players, public = _resolve_runtime_components(state)
    except ValueError:
        return False

    if player_index < 0 or player_index >= len(players):
        return False
    if public.winner_index is not None:
        return False
    if public.current_player_index != player_index:
        return False

    player = players[player_index]
    if player.phase != state_module.TurnPhase.AWAITING_DRAW:
        return False
    if public.last_trash_by == player_index:
        return False
    if not public.trash_pile:
        return False
    if not config.allow_trash_first_turn and public.turn_index == 0 and not player.has_come_down:
        return False
    if player.has_come_down:
        return True

    prospective_mask = encoding.add_card(player.hand_mask, public.trash_pile[-1])
    threshold = config.come_down_points
    if public.highest_table_points > 0:
        threshold = max(threshold, public.highest_table_points + 1)
    mask_hi, mask_lo = encoding.split_mask(prospective_mask)
    cover = melds.best_cover_to_threshold(mask_hi, mask_lo, threshold)
    return cover.total_points >= threshold


def can_player_come_down(state: "KonkanState", player_index: int) -> bool:
    """Return ``True`` when the player satisfies the coming-down threshold."""

    try:
        config, players, public = _resolve_runtime_components(state)
    except ValueError:
        return False

    if player_index < 0 or player_index >= len(players):
        return False

    player = players[player_index]
    if player.has_come_down:
        return False

    threshold = config.come_down_points
    if public.highest_table_points > 0:
        threshold = max(threshold, public.highest_table_points + 1)
    mask_hi, mask_lo = encoding.split_mask(player.hand_mask)
    cover = melds.best_cover_to_threshold(mask_hi, mask_lo, threshold)
    if cover.total_points >= threshold:
        return True
    return encoding.points_from_mask(player.hand_mask) >= threshold


def lay_down(state: "KonkanState", player_index: int) -> LayDownResult:
    """Mark the player as having come down and return the lay-down summary."""

    try:
        config, players, public = _resolve_runtime_components(state)
    except ValueError as exc:
        raise RuntimeError("cannot lay down without initialised table state") from exc

    if not can_player_come_down(state, player_index):
        raise RuntimeError("player does not meet the coming-down threshold")

    player = players[player_index]
    threshold = config.come_down_points
    if public.highest_table_points > 0:
        threshold = max(threshold, public.highest_table_points + 1)

    mask_hi, mask_lo = encoding.split_mask(player.hand_mask)
    cover = melds.best_cover_to_threshold(mask_hi, mask_lo, threshold)
    total_points = cover.total_points
    used_mask_int = 0
    if total_points >= threshold:
        for meld in cast(Iterable[Any], cover.melds):
            mask_hi = int(getattr(meld, "mask_hi", 0))
            mask_lo = int(getattr(meld, "mask_lo", 0))
            used_mask_int |= (mask_hi << 64) | mask_lo
    else:
        fallback_points = encoding.points_from_mask(player.hand_mask)
        if fallback_points < threshold:
            raise RuntimeError("player does not meet the coming-down threshold")
        used_mask_int = player.hand_mask
        total_points = fallback_points

    deadwood_mask = player.hand_mask & ~used_mask_int

    player.has_come_down = True
    player.laid_mask |= used_mask_int
    player.hand_mask = deadwood_mask

    laid_points = encoding.points_from_mask(player.laid_mask)
    public.highest_table_points = max(public.highest_table_points, laid_points)

    return LayDownResult(used_mask=used_mask_int, deadwood_mask=deadwood_mask)


def draw_from_stock(state: "KonkanState", player_index: int) -> int:
    """Draw the next card from the stock (draw pile) for ``player_index``."""

    from . import state as state_module

    _, players, public = _resolve_runtime_components(state)
    if player_index < 0 or player_index >= len(players):
        raise IllegalDraw("invalid player index")
    if public.winner_index is not None:
        raise IllegalDraw("round already finished")
    if public.current_player_index != player_index:
        raise IllegalDraw("not this player's turn")

    player = players[player_index]
    if player.phase != state_module.TurnPhase.AWAITING_DRAW:
        raise IllegalDraw("player must be awaiting a draw")
    if not public.draw_pile:
        raise IllegalDraw("draw pile is empty")

    card_identifier = public.draw_pile.pop()
    player.hand_mask = encoding.add_card(player.hand_mask, card_identifier)
    player.phase = state_module.TurnPhase.AWAITING_TRASH
    player.last_action_was_trash = False
    return card_identifier


def draw_from_trash(state: "KonkanState", player_index: int) -> int:
    """Draw the top trash card for ``player_index``."""

    from . import state as state_module

    _config, players, public = _resolve_runtime_components(state)
    if player_index < 0 or player_index >= len(players):
        raise IllegalDraw("invalid player index")
    if public.winner_index is not None:
        raise IllegalDraw("round already finished")
    if public.current_player_index != player_index:
        raise IllegalDraw("not this player's turn")
    if not can_draw_from_trash(state, player_index):
        raise IllegalDraw("trash draw is not legal at this time")

    player = players[player_index]
    card_identifier = public.trash_pile.pop()
    player.hand_mask = encoding.add_card(player.hand_mask, card_identifier)
    player.phase = state_module.TurnPhase.AWAITING_TRASH
    player.last_action_was_trash = False
    public.last_trash_by = None
    return card_identifier


def trash_card(state: "KonkanState", player_index: int, card_identifier: int) -> None:
    """Discard ``card_identifier`` to the trash pile for ``player_index``."""

    from . import state as state_module

    config, players, public = _resolve_runtime_components(state)
    if player_index < 0 or player_index >= len(players):
        raise IllegalTrash("invalid player index")
    if public.winner_index is not None:
        raise IllegalTrash("round already finished")
    if public.current_player_index != player_index:
        raise IllegalTrash("not this player's turn to trash")

    player = players[player_index]
    if player.phase != state_module.TurnPhase.AWAITING_TRASH:
        raise IllegalTrash("player must draw before trashing")
    if not encoding.has_card(player.hand_mask, card_identifier):
        raise IllegalTrash("card not present in hand")

    player.hand_mask = encoding.remove_card(player.hand_mask, card_identifier)
    public.trash_pile.append(card_identifier)
    player.last_action_was_trash = True

    if player.hand_mask == 0 and player.has_come_down:
        public.winner_index = player_index
        player.phase = state_module.TurnPhase.COMPLETE
    else:
        player.phase = state_module.TurnPhase.AWAITING_DRAW

    public.last_trash_by = player_index
    public.turn_index += 1

    next_player = player_index
    if config.num_players > 0:
        next_player = (player_index + 1) % config.num_players

    public.current_player_index = next_player
    state.player_to_act = next_player
    state.turn_index = public.turn_index


def _hand_points(hand_mask: int) -> int:
    total = 0
    for card_id in encoding.cards_from_mask(hand_mask):
        decoded = encoding.decode_id(card_id)
        if decoded.is_joker:
            continue
        total += encoding.card_points(card_id)
    return total


def final_scores(state: "KonkanState") -> list[int]:
    """Return post-round scores for each player based on remaining deadwood."""

    from . import state as state_module

    public = state.public
    if not isinstance(public, state_module.PublicState):
        raise ValueError("KonkanState public state is not initialised")
    if public.winner_index is None:
        raise ValueError("winner has not been determined")

    scores: list[int] = []
    for idx, player in enumerate(state.players):
        if idx == public.winner_index:
            scores.append(0)
            continue
        scores.append(_hand_points(player.hand_mask))
    return scores


def sarf_card(
    state: "KonkanState",
    player_index: int,
    target_meld_index: int,
    card_identifier: int,
) -> None:
    """Add ``card_identifier`` to ``target_meld_index`` with Joker swap support."""

    _, players, public = _resolve_runtime_components(state)
    if public.winner_index is not None:
        raise RuntimeError("round already finished")
    if player_index < 0 or player_index >= len(players):
        raise RuntimeError("invalid player index")
    if target_meld_index < 0 or target_meld_index >= len(state.table):
        raise RuntimeError("invalid meld index")

    player = players[player_index]
    if not player.has_come_down:
        raise RuntimeError("player must come down before sarfing")
    if not encoding.has_card(player.hand_mask, card_identifier):
        raise RuntimeError("card not present in hand")

    meld = state.table[target_meld_index]
    if meld.is_four_set:
        raise RuntimeError("cannot modify sealed set")

    decoded = encoding.decode_id(card_identifier)
    if meld.kind == SET_KIND:
        if decoded.is_joker:
            raise RuntimeError("cannot sarf joker into set")
        existing_suits = {
            encoding.decode_id(cid).suit_idx
            for cid in encoding.cards_from_mask(
                encoding.combine_mask(meld.mask_hi, meld.mask_lo)
            )
            if cid not in encoding.JOKER_IDS
        }
        if decoded.suit_idx in existing_suits:
            raise RuntimeError("duplicate suit not allowed in set")

    if decoded.is_joker:
        raise RuntimeError("cannot sarf joker without swap target")

    card_mask_hi, card_mask_lo = encoding.split_mask(encoding.mask_from_cards([card_identifier]))
    meld.mask_hi |= card_mask_hi
    meld.mask_lo |= card_mask_lo
    player.hand_mask = encoding.remove_card(player.hand_mask, card_identifier)
=======

def someone_is_down(public: Sequence["PlayerPublic"]) -> bool:
    """Return ``True`` when at least one player has already come down."""

    return any(player.came_down for player in public)


def effective_threshold(
    public: Sequence["PlayerPublic"],
    highest_table_points: int,
    thresholds: Thresholds = DEFAULT_THRESHOLDS,
) -> int:
    """Compute the active points threshold for coming down."""

    if someone_is_down(public):
        return thresholds.next_for(highest_table_points)
    return thresholds.base


def _mask_with_card(mask_hi: np.uint64, mask_lo: np.uint64, card_identifier: int) -> tuple[int, int]:
    """Return masks updated to include ``card_identifier``."""

    if card_identifier < 64:
        mask_lo |= np.uint64(1) << np.uint64(card_identifier)
    else:
        mask_hi |= np.uint64(1) << np.uint64(card_identifier - 64)
    return int(mask_hi), int(mask_lo)


def can_draw_from_trash(
    *,
    trash: Sequence[int],
    hand_mask: tuple[np.uint64, np.uint64],
    player_public: "PlayerPublic",
    public_state: Sequence["PlayerPublic"],
    highest_table_points: int,
    thresholds: Thresholds = DEFAULT_THRESHOLDS,
    cover_to_threshold: Callable[[int, int, int], melds.CoverResultProtocol] = melds.best_cover_to_threshold,
) -> bool:
    """Determine whether the player may take the top trash card this turn."""

    if not trash:
        return False
    if player_public.came_down:
        return True

    threshold = effective_threshold(public_state, highest_table_points, thresholds)
    mask_hi, mask_lo = hand_mask
    updated_hi, updated_lo = _mask_with_card(mask_hi, mask_lo, trash[-1])
    cover = cover_to_threshold(updated_hi, updated_lo, threshold)
    return cover.total_points >= threshold


def requires_opening_discard(state: "KonkanState") -> bool:
    """Return ``True`` if the opening player must still make their forced discard."""

    return (
        state.turn_index == 0
        and state.player_to_act == 0
        and not state.first_player_has_discarded
        and state.phase == TurnPhase.DISCARD
    )


def can_finish_via_sarf(hand_card_count: int, player_public: "PlayerPublic") -> bool:
    """Return whether the player may legally finish the round via sarf-only play."""

    return player_public.came_down and hand_card_count <= 2
>>>>>>> 2210b17e
<|MERGE_RESOLUTION|>--- conflicted
+++ resolved
@@ -4,7 +4,6 @@
 
 from dataclasses import dataclass
 from enum import Enum
-<<<<<<< HEAD
 from typing import TYPE_CHECKING, Any, Callable, Final, Iterable, Sequence, cast
 
 from . import encoding, melds
@@ -14,28 +13,6 @@
 
 if TYPE_CHECKING:
     from .state import KonkanConfig, KonkanState, PlayerPublic, PlayerState, PublicState
-=======
-from typing import TYPE_CHECKING, Callable, Final, Sequence
-
-from ._compat import np
-from . import melds
-
-if TYPE_CHECKING:
-    from .state import KonkanState, PlayerPublic
-
-__all__ = [
-    "TurnPhase",
-    "Thresholds",
-    "DealPattern",
-    "DEFAULT_THRESHOLDS",
-    "DEFAULT_DEAL_PATTERN",
-    "effective_threshold",
-    "someone_is_down",
-    "can_draw_from_trash",
-    "requires_opening_discard",
-    "can_finish_via_sarf",
-]
->>>>>>> 2210b17e
 
 __all__ = [
     "TurnPhase",
@@ -58,7 +35,6 @@
     "trash_card",
 ]
 
-<<<<<<< HEAD
 
 class TurnPhase(str, Enum):
     """High-level turn phases used by the rules engine."""
@@ -66,21 +42,11 @@
     DRAW = "draw"
     PLAY = "play"
     DISCARD = "discard"
-=======
-class TurnPhase(str, Enum):
-    """High-level turn phases used by the rules engine."""
-
-    DRAW = "draw"
-    PLAY = "play"
-    DISCARD = "discard"
-
->>>>>>> 2210b17e
 
 @dataclass(frozen=True, slots=True)
 class Thresholds:
     """Threshold values that regulate coming down to the table."""
 
-<<<<<<< HEAD
 @dataclass(frozen=True, slots=True)
 class Thresholds:
     """Threshold values that regulate coming down to the table."""
@@ -89,22 +55,11 @@
 
     def next_for(self, highest_table_points: int) -> int:
         """Return the next required threshold given current table state."""
-=======
-    base: int = 81
-
-    def next_for(self, highest_table_points: int) -> int:
-        """Return the next required threshold given current table state."""
 
         if highest_table_points <= 0:
             return self.base
         return highest_table_points + 1
->>>>>>> 2210b17e
-
-        if highest_table_points <= 0:
-            return self.base
-        return highest_table_points + 1
-
-<<<<<<< HEAD
+
 
 @dataclass(frozen=True, slots=True)
 class DealPattern:
@@ -117,25 +72,10 @@
         """Return the number of cards dealt to the given player index."""
 
         return self.first_player_cards if player_index == 0 else self.other_player_cards
-=======
-@dataclass(frozen=True, slots=True)
-class DealPattern:
-    """Initial hand sizes for the opening deal."""
-
-    first_player_cards: int = 15
-    other_player_cards: int = 14
-
-    def hand_size_for(self, player_index: int) -> int:
-        """Return the number of cards dealt to the given player index."""
-
-        return self.first_player_cards if player_index == 0 else self.other_player_cards
-
->>>>>>> 2210b17e
 
 DEFAULT_THRESHOLDS: Final[Thresholds] = Thresholds()
 DEFAULT_DEAL_PATTERN: Final[DealPattern] = DealPattern()
 
-<<<<<<< HEAD
 DEFAULT_THRESHOLDS: Final[Thresholds] = Thresholds()
 DEFAULT_DEAL_PATTERN: Final[DealPattern] = DealPattern()
 
@@ -534,74 +474,4 @@
     card_mask_hi, card_mask_lo = encoding.split_mask(encoding.mask_from_cards([card_identifier]))
     meld.mask_hi |= card_mask_hi
     meld.mask_lo |= card_mask_lo
-    player.hand_mask = encoding.remove_card(player.hand_mask, card_identifier)
-=======
-
-def someone_is_down(public: Sequence["PlayerPublic"]) -> bool:
-    """Return ``True`` when at least one player has already come down."""
-
-    return any(player.came_down for player in public)
-
-
-def effective_threshold(
-    public: Sequence["PlayerPublic"],
-    highest_table_points: int,
-    thresholds: Thresholds = DEFAULT_THRESHOLDS,
-) -> int:
-    """Compute the active points threshold for coming down."""
-
-    if someone_is_down(public):
-        return thresholds.next_for(highest_table_points)
-    return thresholds.base
-
-
-def _mask_with_card(mask_hi: np.uint64, mask_lo: np.uint64, card_identifier: int) -> tuple[int, int]:
-    """Return masks updated to include ``card_identifier``."""
-
-    if card_identifier < 64:
-        mask_lo |= np.uint64(1) << np.uint64(card_identifier)
-    else:
-        mask_hi |= np.uint64(1) << np.uint64(card_identifier - 64)
-    return int(mask_hi), int(mask_lo)
-
-
-def can_draw_from_trash(
-    *,
-    trash: Sequence[int],
-    hand_mask: tuple[np.uint64, np.uint64],
-    player_public: "PlayerPublic",
-    public_state: Sequence["PlayerPublic"],
-    highest_table_points: int,
-    thresholds: Thresholds = DEFAULT_THRESHOLDS,
-    cover_to_threshold: Callable[[int, int, int], melds.CoverResultProtocol] = melds.best_cover_to_threshold,
-) -> bool:
-    """Determine whether the player may take the top trash card this turn."""
-
-    if not trash:
-        return False
-    if player_public.came_down:
-        return True
-
-    threshold = effective_threshold(public_state, highest_table_points, thresholds)
-    mask_hi, mask_lo = hand_mask
-    updated_hi, updated_lo = _mask_with_card(mask_hi, mask_lo, trash[-1])
-    cover = cover_to_threshold(updated_hi, updated_lo, threshold)
-    return cover.total_points >= threshold
-
-
-def requires_opening_discard(state: "KonkanState") -> bool:
-    """Return ``True`` if the opening player must still make their forced discard."""
-
-    return (
-        state.turn_index == 0
-        and state.player_to_act == 0
-        and not state.first_player_has_discarded
-        and state.phase == TurnPhase.DISCARD
-    )
-
-
-def can_finish_via_sarf(hand_card_count: int, player_public: "PlayerPublic") -> bool:
-    """Return whether the player may legally finish the round via sarf-only play."""
-
-    return player_public.came_down and hand_card_count <= 2
->>>>>>> 2210b17e
+    player.hand_mask = encoding.remove_card(player.hand_mask, card_identifier)