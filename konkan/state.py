"""Core game state data structures for Konkan."""

from __future__ import annotations

from dataclasses import dataclass, field
<<<<<<< HEAD
from enum import Enum
from typing import TYPE_CHECKING, Any, Iterable, List, Sequence

from . import encoding
from ._compat import np

if TYPE_CHECKING:  # pragma: no cover - typing helper
    from numpy.typing import NDArray

    from .rules import TurnPhase as RulesTurnPhase
=======
from typing import List, Sequence, TYPE_CHECKING

from ._compat import np
>>>>>>> 2210b17e

    UInt16Array = NDArray[Any]
else:  # pragma: no cover - runtime fallback when numpy is absent
    UInt16Array = object
    RulesTurnPhase = object


class TurnPhase(str, Enum):
    """Phases that track high-level player actions."""

<<<<<<< HEAD
    AWAITING_DRAW = "awaiting_draw"
    AWAITING_TRASH = "awaiting_trash"
    COMPLETE = "complete"
=======
if TYPE_CHECKING:  # pragma: no cover - typing helper
    from numpy.typing import NDArray
    from .rules import TurnPhase
>>>>>>> 2210b17e

    UInt16Array = NDArray[np.uint16]
else:  # pragma: no cover - runtime fallback when numpy is absent
    UInt16Array = object
    TurnPhase = object

<<<<<<< HEAD
@dataclass(slots=True)
class KonkanConfig:
    """Runtime configuration for a single Konkan round."""

    num_players: int
    hand_size: int = 14
    come_down_points: int = 81
    allow_trash_first_turn: bool = False
    dealer_index: int = 0
    first_player_hand_size: int | None = None
=======

def _default_phase() -> "TurnPhase":
    """Return the default turn phase for a fresh game state."""
>>>>>>> 2210b17e

    from .rules import TurnPhase as _TurnPhase  # Local import to avoid cycles

<<<<<<< HEAD
@dataclass(slots=True)
class PlayerState:
    """State tracked for each player at the table."""

    hand_mask: int = 0
    laid_mask: int = 0
    has_come_down: bool = False
    phase: TurnPhase = TurnPhase.AWAITING_DRAW
    last_action_was_trash: bool = False

    def copy(self) -> "PlayerState":
        """Return a shallow copy of the player state."""

        return PlayerState(
            hand_mask=self.hand_mask,
            laid_mask=self.laid_mask,
            has_come_down=self.has_come_down,
            phase=self.phase,
            last_action_was_trash=self.last_action_was_trash,
        )
=======
    return _TurnPhase.DRAW


@dataclass(slots=True)
class MeldOnTable:
    """Representation of a meld that is visible on the table."""
>>>>>>> 2210b17e

    mask_hi: np.uint64
    mask_lo: np.uint64
    owner: int
    has_joker: bool
    points: int
    is_four_set: bool

<<<<<<< HEAD
@dataclass(slots=True)
class PublicState:
    """Shared table state that is visible to all players."""

    draw_pile: List[int]
    trash_pile: List[int]
    turn_index: int
    dealer_index: int
    current_player_index: int = 0
    winner_index: int | None = None
    highest_table_points: int = 0
    last_trash_by: int | None = None

    def copy(self) -> "PublicState":
        """Return a shallow copy of the public table state."""
=======

@dataclass(slots=True)
class PlayerPublic:
    """Public information tracked for each player."""

    came_down: bool
    table_points: int
>>>>>>> 2210b17e

        return PublicState(
            draw_pile=list(self.draw_pile),
            trash_pile=list(self.trash_pile),
            turn_index=self.turn_index,
            dealer_index=self.dealer_index,
            current_player_index=self.current_player_index,
            winner_index=self.winner_index,
            highest_table_points=self.highest_table_points,
            last_trash_by=self.last_trash_by,
        )

<<<<<<< HEAD

def _default_phase() -> "RulesTurnPhase":
    """Return the default turn phase for a fresh game state."""

    from .rules import TurnPhase as _TurnPhase  # Local import to avoid cycles

    return _TurnPhase.DRAW


@dataclass(slots=True)
class MeldOnTable:
    """Representation of a meld that is visible on the table."""

    mask_hi: int
    mask_lo: int
    owner: int
    has_joker: bool
    points: int
    is_four_set: bool


@dataclass(slots=True)
class PlayerPublic:
    """Public information tracked for each player."""

    came_down: bool
    table_points: int


=======
>>>>>>> 2210b17e
@dataclass(slots=True)
class KonkanState:
    """Mutable game state used throughout determinization and search."""

<<<<<<< HEAD
    player_to_act: int = 0
    turn_index: int = 0
    deck: UInt16Array = field(default_factory=lambda: np.zeros(0, dtype=np.uint16))
    deck_top: int = 0
    trash: List[int] = field(default_factory=list)
    hands: List[UInt16Array] = field(default_factory=list)
    table: List[MeldOnTable] = field(default_factory=list)
    public: PublicState = field(default_factory=lambda: PublicState([], [], 0, 0))
    highest_table_points: int = 0
    first_player_has_discarded: bool = False
    phase: "RulesTurnPhase" = field(default_factory=_default_phase)
    config: KonkanConfig | None = None
    players: List[PlayerState] = field(default_factory=list)
=======
    player_to_act: int
    turn_index: int
    deck: UInt16Array
    deck_top: int
    trash: List[int]
    hands: List[UInt16Array]
    table: List[MeldOnTable]
    public: List[PlayerPublic]
    highest_table_points: int
    first_player_has_discarded: bool
    phase: "TurnPhase" = field(default_factory=_default_phase)
>>>>>>> 2210b17e

    def clone_shallow(self) -> "KonkanState":
        """Create a shallow copy of the state suitable for branching search."""

<<<<<<< HEAD
        public_copy = self.public.copy()
=======
>>>>>>> 2210b17e
        return KonkanState(
            player_to_act=self.player_to_act,
            turn_index=self.turn_index,
            deck=self.deck.copy(),
            deck_top=self.deck_top,
            trash=list(self.trash),
            hands=[hand.copy() for hand in self.hands],
            table=list(self.table),
<<<<<<< HEAD
            public=public_copy,
            highest_table_points=self.highest_table_points,
            first_player_has_discarded=self.first_player_has_discarded,
            phase=self.phase,
            config=self.config,
            players=[player.copy() for player in self.players],
=======
            public=[PlayerPublic(p.came_down, p.table_points) for p in self.public],
            highest_table_points=self.highest_table_points,
            first_player_has_discarded=self.first_player_has_discarded,
            phase=self.phase,
>>>>>>> 2210b17e
        )

    def register_discard(self, player_index: int) -> None:
        """Update bookkeeping after a player discards a card."""

        if player_index == 0 and not self.first_player_has_discarded:
            self.first_player_has_discarded = True
        self.phase = _default_phase()


<<<<<<< HEAD
def hand_mask(hand: Iterable[int]) -> tuple[int, int]:
    """Compute the (hi, lo) bitset mask for a player's hand."""

    mask_hi = 0
    mask_lo = 0
    for card_identifier in hand:
        if card_identifier < 64:
            mask_lo |= 1 << card_identifier
        else:
            mask_hi |= 1 << (card_identifier - 64)
=======
def hand_mask(hand: Sequence[int]) -> tuple[np.uint64, np.uint64]:
    """Compute the (hi, lo) bitset mask for a player's hand."""

    mask_hi = np.uint64(0)
    mask_lo = np.uint64(0)
    for card_identifier in hand:
        if card_identifier < 64:
            mask_lo |= np.uint64(1) << np.uint64(card_identifier)
        else:
            mask_hi |= np.uint64(1) << np.uint64(card_identifier - 64)
>>>>>>> 2210b17e
    return mask_hi, mask_lo


def new_game_state(num_players: int) -> KonkanState:
    """Return an empty shell game state with the requested player count."""

    hands = [np.zeros(0, dtype=np.uint16) for _ in range(num_players)]
<<<<<<< HEAD
    public = PublicState(
        draw_pile=[],
        trash_pile=[],
        turn_index=0,
        dealer_index=0,
        current_player_index=0,
    )
=======
    public = [PlayerPublic(False, 0) for _ in range(num_players)]
>>>>>>> 2210b17e
    return KonkanState(
        player_to_act=0,
        turn_index=0,
        deck=np.zeros(0, dtype=np.uint16),
        deck_top=0,
        trash=[],
        hands=hands,
        table=[],
        public=public,
        highest_table_points=0,
        first_player_has_discarded=False,
        phase=_default_phase(),
<<<<<<< HEAD
    )


def deal_new_game(config: KonkanConfig, deck_cards: Sequence[int]) -> KonkanState:
    """Deal a fresh round returning an initialized ``KonkanState``."""

    draw_pile = list(deck_cards)
    players = [PlayerState() for _ in range(config.num_players)]
    first_player_index = 0
    if config.num_players:
        first_player_index = (config.dealer_index + 1) % config.num_players

    for idx, player in enumerate(players):
        desired_cards = config.hand_size
        if idx == first_player_index and config.first_player_hand_size is not None:
            desired_cards = config.first_player_hand_size
        elif idx == first_player_index and config.first_player_hand_size is None:
            desired_cards = config.hand_size
        for _ in range(desired_cards):
            if not draw_pile:
                raise ValueError("insufficient cards in deck for requested hand size")
            card_identifier = draw_pile.pop()
            player.hand_mask = encoding.add_card(player.hand_mask, card_identifier)

    current_player = first_player_index if config.num_players else 0
    public = PublicState(
        draw_pile=draw_pile,
        trash_pile=[],
        turn_index=0,
        dealer_index=config.dealer_index,
        current_player_index=current_player,
    )

    return KonkanState(
        player_to_act=current_player,
        turn_index=0,
        deck=np.zeros(0, dtype=np.uint16),
        deck_top=0,
        trash=[],
        hands=[],
        table=[],
        public=public,
        highest_table_points=0,
        first_player_has_discarded=False,
        phase=_default_phase(),
        config=config,
        players=players,
=======
>>>>>>> 2210b17e
    )<|MERGE_RESOLUTION|>--- conflicted
+++ resolved
@@ -3,7 +3,6 @@
 from __future__ import annotations
 
 from dataclasses import dataclass, field
-<<<<<<< HEAD
 from enum import Enum
 from typing import TYPE_CHECKING, Any, Iterable, List, Sequence
 
@@ -14,11 +13,6 @@
     from numpy.typing import NDArray
 
     from .rules import TurnPhase as RulesTurnPhase
-=======
-from typing import List, Sequence, TYPE_CHECKING
-
-from ._compat import np
->>>>>>> 2210b17e
 
     UInt16Array = NDArray[Any]
 else:  # pragma: no cover - runtime fallback when numpy is absent
@@ -29,22 +23,15 @@
 class TurnPhase(str, Enum):
     """Phases that track high-level player actions."""
 
-<<<<<<< HEAD
     AWAITING_DRAW = "awaiting_draw"
     AWAITING_TRASH = "awaiting_trash"
     COMPLETE = "complete"
-=======
-if TYPE_CHECKING:  # pragma: no cover - typing helper
-    from numpy.typing import NDArray
-    from .rules import TurnPhase
->>>>>>> 2210b17e
 
     UInt16Array = NDArray[np.uint16]
 else:  # pragma: no cover - runtime fallback when numpy is absent
     UInt16Array = object
     TurnPhase = object
 
-<<<<<<< HEAD
 @dataclass(slots=True)
 class KonkanConfig:
     """Runtime configuration for a single Konkan round."""
@@ -55,15 +42,9 @@
     allow_trash_first_turn: bool = False
     dealer_index: int = 0
     first_player_hand_size: int | None = None
-=======
-
-def _default_phase() -> "TurnPhase":
-    """Return the default turn phase for a fresh game state."""
->>>>>>> 2210b17e
 
     from .rules import TurnPhase as _TurnPhase  # Local import to avoid cycles
 
-<<<<<<< HEAD
 @dataclass(slots=True)
 class PlayerState:
     """State tracked for each player at the table."""
@@ -84,14 +65,6 @@
             phase=self.phase,
             last_action_was_trash=self.last_action_was_trash,
         )
-=======
-    return _TurnPhase.DRAW
-
-
-@dataclass(slots=True)
-class MeldOnTable:
-    """Representation of a meld that is visible on the table."""
->>>>>>> 2210b17e
 
     mask_hi: np.uint64
     mask_lo: np.uint64
@@ -100,7 +73,6 @@
     points: int
     is_four_set: bool
 
-<<<<<<< HEAD
 @dataclass(slots=True)
 class PublicState:
     """Shared table state that is visible to all players."""
@@ -116,15 +88,6 @@
 
     def copy(self) -> "PublicState":
         """Return a shallow copy of the public table state."""
-=======
-
-@dataclass(slots=True)
-class PlayerPublic:
-    """Public information tracked for each player."""
-
-    came_down: bool
-    table_points: int
->>>>>>> 2210b17e
 
         return PublicState(
             draw_pile=list(self.draw_pile),
@@ -137,7 +100,6 @@
             last_trash_by=self.last_trash_by,
         )
 
-<<<<<<< HEAD
 
 def _default_phase() -> "RulesTurnPhase":
     """Return the default turn phase for a fresh game state."""
@@ -167,13 +129,10 @@
     table_points: int
 
 
-=======
->>>>>>> 2210b17e
 @dataclass(slots=True)
 class KonkanState:
     """Mutable game state used throughout determinization and search."""
 
-<<<<<<< HEAD
     player_to_act: int = 0
     turn_index: int = 0
     deck: UInt16Array = field(default_factory=lambda: np.zeros(0, dtype=np.uint16))
@@ -187,27 +146,11 @@
     phase: "RulesTurnPhase" = field(default_factory=_default_phase)
     config: KonkanConfig | None = None
     players: List[PlayerState] = field(default_factory=list)
-=======
-    player_to_act: int
-    turn_index: int
-    deck: UInt16Array
-    deck_top: int
-    trash: List[int]
-    hands: List[UInt16Array]
-    table: List[MeldOnTable]
-    public: List[PlayerPublic]
-    highest_table_points: int
-    first_player_has_discarded: bool
-    phase: "TurnPhase" = field(default_factory=_default_phase)
->>>>>>> 2210b17e
 
     def clone_shallow(self) -> "KonkanState":
         """Create a shallow copy of the state suitable for branching search."""
 
-<<<<<<< HEAD
         public_copy = self.public.copy()
-=======
->>>>>>> 2210b17e
         return KonkanState(
             player_to_act=self.player_to_act,
             turn_index=self.turn_index,
@@ -216,19 +159,12 @@
             trash=list(self.trash),
             hands=[hand.copy() for hand in self.hands],
             table=list(self.table),
-<<<<<<< HEAD
             public=public_copy,
             highest_table_points=self.highest_table_points,
             first_player_has_discarded=self.first_player_has_discarded,
             phase=self.phase,
             config=self.config,
             players=[player.copy() for player in self.players],
-=======
-            public=[PlayerPublic(p.came_down, p.table_points) for p in self.public],
-            highest_table_points=self.highest_table_points,
-            first_player_has_discarded=self.first_player_has_discarded,
-            phase=self.phase,
->>>>>>> 2210b17e
         )
 
     def register_discard(self, player_index: int) -> None:
@@ -239,7 +175,6 @@
         self.phase = _default_phase()
 
 
-<<<<<<< HEAD
 def hand_mask(hand: Iterable[int]) -> tuple[int, int]:
     """Compute the (hi, lo) bitset mask for a player's hand."""
 
@@ -250,18 +185,6 @@
             mask_lo |= 1 << card_identifier
         else:
             mask_hi |= 1 << (card_identifier - 64)
-=======
-def hand_mask(hand: Sequence[int]) -> tuple[np.uint64, np.uint64]:
-    """Compute the (hi, lo) bitset mask for a player's hand."""
-
-    mask_hi = np.uint64(0)
-    mask_lo = np.uint64(0)
-    for card_identifier in hand:
-        if card_identifier < 64:
-            mask_lo |= np.uint64(1) << np.uint64(card_identifier)
-        else:
-            mask_hi |= np.uint64(1) << np.uint64(card_identifier - 64)
->>>>>>> 2210b17e
     return mask_hi, mask_lo
 
 
@@ -269,7 +192,6 @@
     """Return an empty shell game state with the requested player count."""
 
     hands = [np.zeros(0, dtype=np.uint16) for _ in range(num_players)]
-<<<<<<< HEAD
     public = PublicState(
         draw_pile=[],
         trash_pile=[],
@@ -277,9 +199,6 @@
         dealer_index=0,
         current_player_index=0,
     )
-=======
-    public = [PlayerPublic(False, 0) for _ in range(num_players)]
->>>>>>> 2210b17e
     return KonkanState(
         player_to_act=0,
         turn_index=0,
@@ -292,7 +211,6 @@
         highest_table_points=0,
         first_player_has_discarded=False,
         phase=_default_phase(),
-<<<<<<< HEAD
     )
 
 
@@ -340,6 +258,4 @@
         phase=_default_phase(),
         config=config,
         players=players,
-=======
->>>>>>> 2210b17e
     )